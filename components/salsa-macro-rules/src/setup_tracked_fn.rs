/// Macro for setting up a function that must intern its arguments.
#[macro_export]
macro_rules! setup_tracked_fn {
    (
        // Attributes on the function
        attrs: [$(#[$attr:meta]),*],

        // Visibility of the function
        vis: $vis:vis,

        // Name of the function
        fn_name: $fn_name:ident,

        // Name of the `'db` lifetime that the user gave; if they didn't, then defaults to `'db`
        db_lt: $db_lt:lifetime,

        // Path to the database trait that the user's database parameter used
        Db: $Db:path,

        // Name of the database parameter given by the user.
        db: $db:ident,

        // An identifier for each function argument EXCEPT the database.
        // We prefer to use the identifier the user gave, but if the user gave a pattern
        // (e.g., `(a, b): (u32, u32)`) we will synthesize an identifier.
        input_ids: [$($input_id:ident),*],

        // Types of the function arguments (may reference `$generics`).
        input_tys: [$($input_ty:ty),*],

        // Types of the function arguments as should be put in interned struct.
        interned_input_tys: [$($interned_input_ty:ty),*],

        // Return type of the function (may reference `$generics`).
        output_ty: $output_ty:ty,

        // Function body, may reference identifiers defined in `$input_pats` and the generics from `$generics`
        inner_fn: {$($inner_fn:tt)*},

        // Path to the cycle recovery function to use.
        cycle_recovery_fn: ($($cycle_recovery_fn:tt)*),

        // Path to function to get the initial value to use for cycle recovery.
        cycle_recovery_initial: ($($cycle_recovery_initial:tt)*),

        // Name of cycle recovery strategy variant to use.
        cycle_recovery_strategy: $cycle_recovery_strategy:ident,

        // If true, this is specifiable.
        is_specifiable: $is_specifiable:tt,

        // Equality check strategy function
        values_equal: {$($values_equal:tt)+},

        // If true, the input needs an interner (because it has >1 argument).
        needs_interner: $needs_interner:tt,

        // The function used to implement `C::heap_size`.
        heap_size_fn: $($heap_size_fn:path)?,

        // LRU capacity (a literal, maybe 0)
        lru: $lru:tt,

        // The return mode for the function, see `salsa_macros::options::Option::returns`
        return_mode: $return_mode:tt,

        // If true, the input and output values implement `serde::{Serialize, Deserialize}`.
        persist: $persist:tt,

        assert_return_type_is_update: {$($assert_return_type_is_update:tt)*},

        $(self_ty: $self_ty:ty,)?

        // Annoyingly macro-rules hygiene does not extend to items defined in the macro.
        // We have the procedural macro generate names for those items that are
        // not used elsewhere in the user's code.
        unused_names: [
            $zalsa:ident,
            $Configuration:ident,
            $InternedData:ident,
            $FN_CACHE:ident,
            $INTERN_CACHE:ident,
            $inner:ident,
        ]
    ) => {
        // Suppress this clippy lint because we sometimes require `'db` where the ordinary Rust rules would not.
        #[allow(clippy::needless_lifetimes)]
        $(#[$attr])*
        $vis fn $fn_name<$db_lt>(
            $db: &$db_lt dyn $Db,
            $($input_id: $input_ty,)*
        ) -> ::salsa::plumbing::return_mode_ty!(($return_mode, __, __), $db_lt, $output_ty) {
            use ::salsa::plumbing as $zalsa;

            struct $Configuration;

            $zalsa::register_jar! {
                $zalsa::ErasedJar::erase::<$fn_name>()
            }

            #[allow(non_local_definitions)]
            impl $zalsa::HasJar for $fn_name {
                type Jar = $fn_name;
                const KIND: $zalsa::JarKind = $zalsa::JarKind::TrackedFn;
            }

            static $FN_CACHE: $zalsa::IngredientCache<$zalsa::function::IngredientImpl<$Configuration>> =
                $zalsa::IngredientCache::new();

            $zalsa::macro_if! {
                if $needs_interner {
                    #[derive(Copy, Clone)]
                    struct $InternedData<$db_lt>(
                        ::salsa::Id,
                        ::std::marker::PhantomData<fn() -> &$db_lt ()>,
                    );

                    static $INTERN_CACHE: $zalsa::IngredientCache<$zalsa::interned::IngredientImpl<$Configuration>> =
                        $zalsa::IngredientCache::new();

                    impl $zalsa::SalsaStructInDb for $InternedData<'_> {
                        type MemoIngredientMap = $zalsa::MemoIngredientSingletonIndex;

                        fn lookup_ingredient_index(aux: &$zalsa::Zalsa) -> $zalsa::IngredientIndices {
                            $zalsa::IngredientIndices::empty()
                        }

                        fn entries(
                            zalsa: &$zalsa::Zalsa
                        ) -> impl Iterator<Item = $zalsa::DatabaseKeyIndex> + '_ {
                            let ingredient_index = zalsa.lookup_jar_by_type::<$fn_name>().successor(0);
                            <$Configuration>::intern_ingredient(zalsa).entries(zalsa).map(|entry| entry.key())
                        }

                        #[inline]
                        fn cast(id: $zalsa::Id, type_id: ::core::any::TypeId) -> Option<Self> {
                            if type_id == ::core::any::TypeId::of::<$InternedData>() {
                                Some($InternedData(id, ::core::marker::PhantomData))
                            } else {
                                None
                            }
                        }

                        #[inline]
                        unsafe fn memo_table(
                            zalsa: &$zalsa::Zalsa,
                            id: $zalsa::Id,
                            current_revision: $zalsa::Revision,
                        ) -> $zalsa::MemoTableWithTypes<'_> {
                            // SAFETY: Guaranteed by caller.
                            unsafe { zalsa.table().memos::<$zalsa::interned::Value<$Configuration>>(id, current_revision) }
                        }
                    }

                    impl $zalsa::AsId for $InternedData<'_> {
                        #[inline]
                        fn as_id(&self) -> ::salsa::Id {
                            self.0
                        }
                    }

                    impl $zalsa::FromId for $InternedData<'_> {
                        #[inline]
                        fn from_id(id: ::salsa::Id) -> Self {
                            Self(id, ::core::marker::PhantomData)
                        }
                    }

                    impl $zalsa::interned::Configuration for $Configuration {
                        const LOCATION: $zalsa::Location = $zalsa::Location {
                            file: file!(),
                            line: line!(),
                        };
                        const DEBUG_NAME: &'static str = concat!($(stringify!($self_ty), "::",)? stringify!($fn_name), "::interned_arguments");
                        const PERSIST: bool = $persist;

                        type Fields<$db_lt> = ($($interned_input_ty),*);

                        type Struct<$db_lt> = $InternedData<$db_lt>;

                        fn serialize<S: $zalsa::serde::Serializer>(
                            fields: &Self::Fields<'_>,
                            serializer: S,
                        ) -> ::std::result::Result<S::Ok, S::Error> {
                            $zalsa::macro_if! {
                                if $persist {
                                    $zalsa::serde::Serialize::serialize(fields, serializer)
                                } else {
                                    panic!("attempted to serialize value not marked with `persist` attribute")
                                }
                            }
                        }

                        fn deserialize<'de, D: $zalsa::serde::Deserializer<'de>>(
                            deserializer: D,
                        ) -> ::std::result::Result<Self::Fields<'static>, D::Error> {
                            $zalsa::macro_if! {
                                if $persist {
                                    $zalsa::serde::Deserialize::deserialize(deserializer)
                                } else {
                                    panic!("attempted to deserialize value not marked with `persist` attribute")
                                }
                            }
                        }
                    }
                } else {
                    type $InternedData<$db_lt> = ($($interned_input_ty),*);

                    $zalsa::macro_if! { $persist =>
                        const fn query_input_is_persistable<T>()
                        where
                            T: $zalsa::serde::Serialize + for<'de> $zalsa::serde::Deserialize<'de>,
                        {
                        }

                        fn assert_query_input_is_persistable<$db_lt>() {
                            query_input_is_persistable::<$($interned_input_ty),*>();
                        }
                    }
                }
            }

            impl $Configuration {
                fn fn_ingredient(db: &dyn $Db) -> &$zalsa::function::IngredientImpl<$Configuration> {
                    let zalsa = db.zalsa();
                    Self::fn_ingredient_(db, zalsa)
                }

                #[inline]
                fn fn_ingredient_<'z>(db: &dyn $Db, zalsa: &'z $zalsa::Zalsa) -> &'z $zalsa::function::IngredientImpl<$Configuration> {
                    // SAFETY: `lookup_jar_by_type` returns a valid ingredient index, and the first
                    // ingredient created by our jar is the function ingredient.
                    unsafe {
                        $FN_CACHE.get_or_create(zalsa, || zalsa.lookup_jar_by_type::<$fn_name>())
                    }
                    .get_or_init(|| *<dyn $Db as $Db>::zalsa_register_downcaster(db))
                }

                pub fn fn_ingredient_mut(db: &mut dyn $Db) -> &mut $zalsa::function::IngredientImpl<Self> {
                    let view = *<dyn $Db as $Db>::zalsa_register_downcaster(db);
                    let zalsa_mut = db.zalsa_mut();
                    let index = zalsa_mut.lookup_jar_by_type::<$fn_name>();
                    let (ingredient, _) = zalsa_mut.lookup_ingredient_mut(index);
                    let ingredient = ingredient.assert_type_mut::<$zalsa::function::IngredientImpl<Self>>();
                    ingredient.get_or_init(|| view);
                    ingredient
                }

                $zalsa::macro_if! { $needs_interner =>
                    fn intern_ingredient(
                        zalsa: &$zalsa::Zalsa,
                    ) -> &$zalsa::interned::IngredientImpl<$Configuration> {
                        Self::intern_ingredient_(zalsa)
                    }

                    #[inline]
                    fn intern_ingredient_<'z>(
                        zalsa: &'z $zalsa::Zalsa
                    ) -> &'z $zalsa::interned::IngredientImpl<$Configuration> {
                        // SAFETY: `lookup_jar_by_type` returns a valid ingredient index, and the second
                        // ingredient created by our jar is the interned ingredient (given `needs_interner`).
                        unsafe {
                            $INTERN_CACHE.get_or_create(zalsa, || {
                                zalsa.lookup_jar_by_type::<$fn_name>().successor(0)
                            })
                        }
                    }
                }
            }

            impl $zalsa::function::Configuration for $Configuration {
                const LOCATION: $zalsa::Location = $zalsa::Location {
                    file: file!(),
                    line: line!(),
                };
                const DEBUG_NAME: &'static str = concat!($(stringify!($self_ty), "::", )? stringify!($fn_name));
                const PERSIST: bool = $persist;

                type DbView = dyn $Db;

                type SalsaStruct<$db_lt> = $InternedData<$db_lt>;

                type Input<$db_lt> = ($($interned_input_ty),*);

                type Output<$db_lt> = $output_ty;

                const CYCLE_STRATEGY: $zalsa::CycleRecoveryStrategy = $zalsa::CycleRecoveryStrategy::$cycle_recovery_strategy;

                $($values_equal)+

                $(
                    fn heap_size(value: &Self::Output<'_>) -> Option<usize> {
                        Some($heap_size_fn(value))
                    }
                )?

                fn execute<$db_lt>($db: &$db_lt Self::DbView, ($($input_id),*): ($($interned_input_ty),*)) -> Self::Output<$db_lt> {
                    $($assert_return_type_is_update)*

                    $($inner_fn)*

                    $inner($db, $($input_id),*)
                }

                fn cycle_initial<$db_lt>(db: &$db_lt Self::DbView, id: ::salsa::Id, ($($input_id),*): ($($interned_input_ty),*)) -> Self::Output<$db_lt> {
                    $($cycle_recovery_initial)*(db, id, $($input_id),*)
                }

                fn recover_from_cycle<$db_lt>(
                    db: &$db_lt dyn $Db,
<<<<<<< HEAD
                    id: ::salsa::Id,
=======
                    cycle: &salsa::Cycle,
>>>>>>> 17bc55d6
                    last_provisional_value: &Self::Output<$db_lt>,
                    value: Self::Output<$db_lt>,
                    ($($input_id),*): ($($interned_input_ty),*)
                ) -> Self::Output<$db_lt> {
                    $($cycle_recovery_fn)*(db, cycle, last_provisional_value, value, $($input_id),*)
                }

                fn id_to_input<$db_lt>(zalsa: &$db_lt $zalsa::Zalsa, key: ::salsa::Id) -> Self::Input<$db_lt> {
                    $zalsa::macro_if! {
                        if $needs_interner {
                            $Configuration::intern_ingredient_(zalsa).data(zalsa, key).clone()
                        } else {
                            $zalsa::FromIdWithDb::from_id(key, zalsa)
                        }
                    }
                }

                fn serialize<S: $zalsa::serde::Serializer>(
                    value: &Self::Output<'_>,
                    serializer: S,
                ) -> ::std::result::Result<S::Ok, S::Error> {
                    $zalsa::macro_if! {
                        if $persist {
                            $zalsa::serde::Serialize::serialize(value, serializer)
                        } else {
                            panic!("attempted to serialize value not marked with `persist` attribute")
                        }
                    }
                }

                fn deserialize<'de, D: $zalsa::serde::Deserializer<'de>>(
                    deserializer: D,
                ) -> ::std::result::Result<Self::Output<'static>, D::Error> {
                    $zalsa::macro_if! {
                        if $persist {
                            $zalsa::serde::Deserialize::deserialize(deserializer)
                        } else {
                            panic!("attempted to deserialize value not marked with `persist` attribute")
                        }
                    }
                }
            }

            #[allow(non_local_definitions)]
            impl $zalsa::Jar for $fn_name {
                fn create_ingredients(
                    zalsa: &mut $zalsa::Zalsa,
                    first_index: $zalsa::IngredientIndex,
                ) -> Vec<Box<dyn $zalsa::Ingredient>> {
                    let struct_index: $zalsa::IngredientIndices = $zalsa::macro_if! {
                        if $needs_interner {
                            first_index.successor(0).into()
                        } else {
                            // Note that struct ingredients are created before tracked functions,
                            // so this cannot panic.
                            <$InternedData as $zalsa::SalsaStructInDb>::lookup_ingredient_index(zalsa)
                        }
                    };

                    $zalsa::macro_if! { $needs_interner =>
                        let mut intern_ingredient = <$zalsa::interned::IngredientImpl<$Configuration>>::new(
                            first_index.successor(0)
                        );
                    }

                    let intern_ingredient_memo_types = $zalsa::macro_if! {
                        if $needs_interner {
                            Some($zalsa::Ingredient::memo_table_types_mut(&mut intern_ingredient))
                        } else {
                            None
                        }
                    };
                    // SAFETY: We call with the correct memo types.
                    let memo_ingredient_indices = unsafe {
                        $zalsa::NewMemoIngredientIndices::create(
                            zalsa,
                            struct_index,
                            first_index,
                            $zalsa::function::MemoEntryType::of::<$zalsa::function::Memo<$Configuration>>(),
                            intern_ingredient_memo_types,
                        )
                    };

                    let fn_ingredient = <$zalsa::function::IngredientImpl<$Configuration>>::new(
                        first_index,
                        memo_ingredient_indices,
                        $lru,
                    );
                    $zalsa::macro_if! {
                        if $needs_interner {
                            vec![
                                Box::new(fn_ingredient),
                                Box::new(intern_ingredient),
                            ]
                        } else {
                            vec![
                                Box::new(fn_ingredient),
                            ]
                        }
                    }
                }

                fn id_struct_type_id() -> $zalsa::TypeId {
                    $zalsa::TypeId::of::<$InternedData<'static>>()
                }
            }

            #[allow(non_local_definitions)]
            impl $fn_name {
                $zalsa::gate_accumulated! {
                    pub fn accumulated<$db_lt, A: ::salsa::Accumulator>(
                        $db: &$db_lt dyn $Db,
                        $($input_id: $interned_input_ty,)*
                    ) -> Vec<&$db_lt A> {
                        use ::salsa::plumbing as $zalsa;
                        let key = $zalsa::macro_if! {
                            if $needs_interner {{
                                let (zalsa, zalsa_local) = $db.zalsas();
                                $Configuration::intern_ingredient(zalsa).intern_id(zalsa, zalsa_local, ($($input_id),*), |_, data| data)
                            }} else {
                                $zalsa::AsId::as_id(&($($input_id),*))
                            }
                        };

                        $Configuration::fn_ingredient($db).accumulated_by::<A>($db, key)
                    }
                }

                $zalsa::macro_if! { $is_specifiable =>
                    pub fn specify<$db_lt>(
                        $db: &$db_lt dyn $Db,
                        $($input_id: $interned_input_ty,)*
                        value: $output_ty,
                    ) {
                        let key = $zalsa::AsId::as_id(&($($input_id),*));
                        $Configuration::fn_ingredient($db).specify_and_record(
                            $db,
                            key,
                            value,
                        )
                    }
                }

                $zalsa::macro_if! { if0 $lru { } else {
                    /// Sets the lru capacity
                    ///
                    /// **WARNING:** Just like an ordinary write, this method triggers
                    /// cancellation. If you invoke it while a snapshot exists, it
                    /// will block until that snapshot is dropped -- if that snapshot
                    /// is owned by the current thread, this could trigger deadlock.
                    #[allow(dead_code)]
                    fn set_lru_capacity(db: &mut dyn $Db, value: usize) {
                        $Configuration::fn_ingredient_mut(db).set_capacity(value);
                    }
                } }
            }

            $zalsa::attach($db, || {
                let (zalsa, zalsa_local) = $db.zalsas();
                let result = $zalsa::macro_if! {
                    if $needs_interner {
                        {
                            let key = $Configuration::intern_ingredient_(zalsa).intern_id(zalsa, zalsa_local, ($($input_id),*), |_, data| data);
                            $Configuration::fn_ingredient_($db, zalsa).fetch($db, zalsa, zalsa_local, key)
                        }
                    } else {
                        {
                            $Configuration::fn_ingredient_($db, zalsa).fetch($db, zalsa, zalsa_local, $zalsa::AsId::as_id(&($($input_id),*)))
                        }
                    }
                };

                $zalsa::return_mode_expression!(($return_mode, __, __), $output_ty, result,)
            })
        }

        // The struct needs be last in the macro expansion in order to make the tracked
        // function's ident be identified as a function, not a struct, during semantic highlighting.
        // for more details, see https://github.com/salsa-rs/salsa/pull/612.
        #[doc(hidden)]
        #[allow(non_camel_case_types)]
        $vis struct $fn_name {
            _priv: ::std::convert::Infallible,
        }
    };
}<|MERGE_RESOLUTION|>--- conflicted
+++ resolved
@@ -308,11 +308,7 @@
 
                 fn recover_from_cycle<$db_lt>(
                     db: &$db_lt dyn $Db,
-<<<<<<< HEAD
-                    id: ::salsa::Id,
-=======
-                    cycle: &salsa::Cycle,
->>>>>>> 17bc55d6
+                    cycle: &::salsa::Cycle,
                     last_provisional_value: &Self::Output<$db_lt>,
                     value: Self::Output<$db_lt>,
                     ($($input_id),*): ($($interned_input_ty),*)
