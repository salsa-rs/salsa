--- conflicted
+++ resolved
@@ -204,6 +204,7 @@
             mem::take(accumulated),
             mem::take(tracked_struct_ids),
             mem::take(cycle_heads),
+            iteration_count
         );
         let accumulated_inputs = AtomicInputAccumulatedValues::new(accumulated_inputs);
 
@@ -212,15 +213,8 @@
             durability,
             origin,
             accumulated_inputs,
-<<<<<<< HEAD
-            accumulated,
-            iteration: iteration_count,
-            verified_final: AtomicBool::new(cycle_heads.is_empty()),
-            cycle_heads,
-=======
             verified_final: AtomicBool::new(verified_final),
             extra,
->>>>>>> 80fb79e9
         }
     }
 
