use rustc_hash::FxHashMap;

use crate::{
    accumulator::accumulated_map::AccumulatedMap,
    durability::Durability,
    hash::FxIndexSet,
    key::{DatabaseKeyIndex, DependencyIndex},
    tracked_struct::{Disambiguator, KeyStruct},
    zalsa_local::EMPTY_DEPENDENCIES,
    Cycle, Revision,
};

use super::zalsa_local::{EdgeKind, QueryEdges, QueryOrigin, QueryRevisions};

#[derive(Debug)]
pub(crate) struct ActiveQuery {
    /// What query is executing
    pub(crate) database_key_index: DatabaseKeyIndex,

    /// Minimum durability of inputs observed so far.
    pub(crate) durability: Durability,

    /// Maximum revision of all inputs observed. If we observe an
    /// untracked read, this will be set to the most recent revision.
    pub(crate) changed_at: Revision,

    /// Inputs: Set of subqueries that were accessed thus far.
    /// Outputs: Tracks values written by this query. Could be...
    ///
    /// * tracked structs created
    /// * invocations of `specify`
    /// * accumulators pushed to
    input_outputs: FxIndexSet<(EdgeKind, DependencyIndex)>,

    /// True if there was an untracked read.
    untracked_read: bool,

    /// Stores the entire cycle, if one is found and this query is part of it.
    pub(crate) cycle: Option<Cycle>,

    /// When new tracked structs are created, their data is hashed, and the resulting
    /// hash is added to this map. If it is not present, then the disambiguator is 0.
    /// Otherwise it is 1 more than the current value (which is incremented).
    ///
    /// This table starts empty as the query begins and is gradually populated.
    /// Note that if a query executes in 2 different revisions but creates the same
    /// set of tracked structs, they will get the same disambiguator values.
    disambiguator_map: FxHashMap<u64, Disambiguator>,

    /// Map from tracked struct keys (which include the hash + disambiguator) to their
    /// final id.
<<<<<<< HEAD
    pub(crate) tracked_struct_ids: FxHashMap<KeyStruct, DatabaseKeyIndex>,
=======
    pub(crate) tracked_struct_ids: FxHashMap<KeyStruct, Id>,

    /// Stores the values accumulated to the given ingredient.
    /// The type of accumulated value is erased but known to the ingredient.
    pub(crate) accumulated: AccumulatedMap,
>>>>>>> 198c43fb
}

impl ActiveQuery {
    pub(super) fn new(database_key_index: DatabaseKeyIndex) -> Self {
        ActiveQuery {
            database_key_index,
            durability: Durability::MAX,
            changed_at: Revision::start(),
            input_outputs: FxIndexSet::default(),
            untracked_read: false,
            cycle: None,
            disambiguator_map: Default::default(),
            tracked_struct_ids: Default::default(),
            accumulated: Default::default(),
        }
    }

    pub(super) fn add_read(
        &mut self,
        input: DependencyIndex,
        durability: Durability,
        revision: Revision,
    ) {
        self.input_outputs.insert((EdgeKind::Input, input));
        self.durability = self.durability.min(durability);
        self.changed_at = self.changed_at.max(revision);
    }

    pub(super) fn add_untracked_read(&mut self, changed_at: Revision) {
        self.untracked_read = true;
        self.durability = Durability::LOW;
        self.changed_at = changed_at;
    }

    pub(super) fn add_synthetic_read(&mut self, durability: Durability, revision: Revision) {
        self.untracked_read = true;
        self.durability = self.durability.min(durability);
        self.changed_at = self.changed_at.max(revision);
    }

    /// Adds a key to our list of outputs.
    pub(super) fn add_output(&mut self, key: DependencyIndex) {
        self.input_outputs.insert((EdgeKind::Output, key));
    }

    /// True if the given key was output by this query.
    pub(super) fn is_output(&self, key: DependencyIndex) -> bool {
        self.input_outputs.contains(&(EdgeKind::Output, key))
    }

    pub(crate) fn into_revisions(self) -> QueryRevisions {
        let input_outputs = if self.input_outputs.is_empty() {
            EMPTY_DEPENDENCIES.clone()
        } else {
            self.input_outputs.into_iter().collect()
        };

        let edges = QueryEdges::new(input_outputs);

        let origin = if self.untracked_read {
            QueryOrigin::DerivedUntracked(edges)
        } else {
            QueryOrigin::Derived(edges)
        };

        QueryRevisions {
            changed_at: self.changed_at,
            origin,
            durability: self.durability,
            tracked_struct_ids: self.tracked_struct_ids,
            accumulated: self.accumulated,
        }
    }

    /// Adds any dependencies from `other` into `self`.
    /// Used during cycle recovery, see [`Runtime::unblock_cycle_and_maybe_throw`].
    pub(super) fn add_from(&mut self, other: &ActiveQuery) {
        self.changed_at = self.changed_at.max(other.changed_at);
        self.durability = self.durability.min(other.durability);
        self.untracked_read |= other.untracked_read;
        self.input_outputs
            .extend(other.input_outputs.iter().copied());
    }

    /// Removes the participants in `cycle` from my dependencies.
    /// Used during cycle recovery, see [`Runtime::unblock_cycle_and_maybe_throw`].
    pub(super) fn remove_cycle_participants(&mut self, cycle: &Cycle) {
        for p in cycle.participant_keys() {
            let p: DependencyIndex = p.into();
            self.input_outputs.shift_remove(&(EdgeKind::Input, p));
        }
    }

    /// Copy the changed-at, durability, and dependencies from `cycle_query`.
    /// Used during cycle recovery, see [`Runtime::unblock_cycle_and_maybe_throw`].
    pub(crate) fn take_inputs_from(&mut self, cycle_query: &ActiveQuery) {
        self.changed_at = cycle_query.changed_at;
        self.durability = cycle_query.durability;
        self.input_outputs.clone_from(&cycle_query.input_outputs);
    }

    pub(super) fn disambiguate(&mut self, hash: u64) -> Disambiguator {
        let disambiguator = self
            .disambiguator_map
            .entry(hash)
            .or_insert(Disambiguator(0));
        let result = *disambiguator;
        disambiguator.0 += 1;
        result
    }
}<|MERGE_RESOLUTION|>--- conflicted
+++ resolved
@@ -49,15 +49,11 @@
 
     /// Map from tracked struct keys (which include the hash + disambiguator) to their
     /// final id.
-<<<<<<< HEAD
     pub(crate) tracked_struct_ids: FxHashMap<KeyStruct, DatabaseKeyIndex>,
-=======
-    pub(crate) tracked_struct_ids: FxHashMap<KeyStruct, Id>,
 
     /// Stores the values accumulated to the given ingredient.
     /// The type of accumulated value is erased but known to the ingredient.
     pub(crate) accumulated: AccumulatedMap,
->>>>>>> 198c43fb
 }
 
 impl ActiveQuery {
