--- conflicted
+++ resolved
@@ -9,11 +9,7 @@
 use crate::key::DatabaseKeyIndex;
 use crate::sync::atomic::Ordering;
 use crate::zalsa::{MemoIngredientIndex, Zalsa, ZalsaDatabase};
-<<<<<<< HEAD
-use crate::zalsa_local::{QueryEdge, QueryOriginRef, ZalsaLocal};
-=======
-use crate::zalsa_local::{QueryEdgeKind, QueryOriginRef};
->>>>>>> 80fb79e9
+use crate::zalsa_local::{QueryEdgeKind, QueryOriginRef, ZalsaLocal};
 use crate::{AsDynDatabase as _, Id, Revision};
 
 /// Result of memo validation.
@@ -268,8 +264,7 @@
             "{database_key_index:?}: validate_provisional(memo = {memo:#?})",
             memo = memo.tracing_debug()
         );
-<<<<<<< HEAD
-        for cycle_head in &memo.revisions.cycle_heads {
+        for cycle_head in memo.revisions.cycle_heads() {
             // Test if our cycle heads (with the same revision) are now finalized.
             // It's important to also account for the revision for the case where:
             // thread 1: `b` -> `a` (but only in the first iteration)
@@ -278,9 +273,6 @@
             //
             // If we don't account for the revision, then `a` (from iteration 0) will be finalized
             // because its cycle head `b` is now finalized, but `b` never pulled `a` in the last iteration.
-=======
-        for cycle_head in memo.revisions.cycle_heads() {
->>>>>>> 80fb79e9
             let kind = zalsa
                 .lookup_ingredient(cycle_head.database_key_index.ingredient_index())
                 .cycle_head_kind(
