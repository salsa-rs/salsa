--- conflicted
+++ resolved
@@ -73,15 +73,8 @@
                     // If we're in the middle of a cycle and we have a fallback, use it instead.
                     // Cycle participants that don't have a fallback will be discarded in
                     // `validate_provisional()`.
-<<<<<<< HEAD
-                    let cycle_heads = revisions.cycle_heads;
-                    let active_query = db
-                        .zalsa_local()
-                        .push_query(database_key_index, IterationCount::initial());
-=======
                     let cycle_heads = std::mem::take(cycle_heads);
-                    let active_query = db.zalsa_local().push_query(database_key_index, 0);
->>>>>>> 80fb79e9
+                    let active_query = db.zalsa_local().push_query(database_key_index, IterationCount::initial());
                     new_value = C::cycle_initial(db, C::id_to_input(db, id));
                     revisions = active_query.pop();
                     // We need to set `cycle_heads` and `verified_final` because it needs to propagate to the callers.
@@ -223,18 +216,11 @@
                             fell_back,
                         })
                     });
-<<<<<<< HEAD
-                    revisions
-                        .cycle_heads
-                        .update_iteration_count(database_key_index, iteration_count);
-                    revisions.iteration = iteration_count;
+                    cycle_heads.update_iteration_count(database_key_index, iteration_count);
+                    revisions.update_iteration_count(iteration_count);
                     tracing::debug!(
                         "{database_key_index:?}: execute: iterate again, revisions: {revisions:#?}"
                     );
-
-=======
-                    cycle_heads.update_iteration_count(database_key_index, iteration_count);
->>>>>>> 80fb79e9
                     opt_last_provisional = Some(self.insert_memo(
                         zalsa,
                         id,
@@ -251,15 +237,9 @@
                 tracing::debug!(
                     "{database_key_index:?}: execute: fixpoint iteration has a final value"
                 );
-<<<<<<< HEAD
-                revisions.cycle_heads.remove(&database_key_index);
-
-                if revisions.cycle_heads.is_empty() {
-=======
                 cycle_heads.remove(&database_key_index);
 
                 if cycle_heads.is_empty() {
->>>>>>> 80fb79e9
                     // If there are no more cycle heads, we can mark this as verified.
                     revisions.verified_final.store(true, Ordering::Relaxed);
                 }
