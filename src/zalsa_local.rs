use std::cell::RefCell;
use std::panic::UnwindSafe;
use std::ptr::{self, NonNull};

use rustc_hash::FxHashMap;
use tracing::debug;

use crate::accumulator::accumulated_map::{AccumulatedMap, AtomicInputAccumulatedValues};
use crate::active_query::QueryStack;
<<<<<<< HEAD
use crate::cycle::{CycleHeads, IterationCount};
=======
use crate::cycle::{empty_cycle_heads, CycleHeads};
>>>>>>> 80fb79e9
use crate::durability::Durability;
use crate::key::DatabaseKeyIndex;
use crate::runtime::Stamp;
use crate::sync::atomic::AtomicBool;
use crate::table::{PageIndex, Slot, Table};
use crate::tracked_struct::{Disambiguator, Identity, IdentityHash, IdentityMap};
use crate::zalsa::{IngredientIndex, Zalsa};
use crate::{Accumulator, Cancelled, Id, Revision};

/// State that is specific to a single execution thread.
///
/// Internally, this type uses ref-cells.
///
/// **Note also that all mutations to the database handle (and hence
/// to the local-state) must be undone during unwinding.**
pub struct ZalsaLocal {
    /// Vector of active queries.
    ///
    /// Unwinding note: pushes onto this vector must be popped -- even
    /// during unwinding.
    query_stack: RefCell<QueryStack>,

    /// Stores the most recent page for a given ingredient.
    /// This is thread-local to avoid contention.
    most_recent_pages: RefCell<FxHashMap<IngredientIndex, PageIndex>>,
}

impl ZalsaLocal {
    pub(crate) fn new() -> Self {
        ZalsaLocal {
            query_stack: RefCell::new(QueryStack::default()),
            most_recent_pages: RefCell::new(FxHashMap::default()),
        }
    }

    pub(crate) fn record_unfilled_pages(&mut self, table: &Table) {
        let most_recent_pages = self.most_recent_pages.get_mut();
        most_recent_pages
            .drain()
            .for_each(|(ingredient, page)| table.record_unfilled_page(ingredient, page));
    }

    /// Allocate a new id in `table` for the given ingredient
    /// storing `value`. Remembers the most recent page from this
    /// thread and attempts to reuse it.
    pub(crate) fn allocate<T: Slot>(
        &self,
        zalsa: &Zalsa,
        ingredient: IngredientIndex,
        mut value: impl FnOnce(Id) -> T,
    ) -> Id {
        let memo_types = || {
            zalsa
                .lookup_ingredient(ingredient)
                .memo_table_types()
                .clone()
        };
        // Find the most recent page, pushing a page if needed
        let mut page = *self
            .most_recent_pages
            .borrow_mut()
            .entry(ingredient)
            .or_insert_with(|| {
                zalsa
                    .table()
                    .fetch_or_push_page::<T>(ingredient, memo_types)
            });

        loop {
            // Try to allocate an entry on that page
            let page_ref = zalsa.table().page::<T>(page);
            match page_ref.allocate(page, value) {
                // If successful, return
                Ok(id) => return id,

                // Otherwise, create a new page and try again
                // Note that we could try fetching a page again, but as we just filled one up
                // it is unlikely that there is a non-full one available.
                Err(v) => {
                    value = v;
                    page = zalsa.table().push_page::<T>(ingredient, memo_types());
                    self.most_recent_pages.borrow_mut().insert(ingredient, page);
                }
            }
        }
    }

    #[inline]
    pub(crate) fn push_query(
        &self,
        database_key_index: DatabaseKeyIndex,
        iteration_count: IterationCount,
    ) -> ActiveQueryGuard<'_> {
        let mut query_stack = self.query_stack.borrow_mut();
        query_stack.push_new_query(database_key_index, iteration_count);
        ActiveQueryGuard {
            local_state: self,
            database_key_index,
            #[cfg(debug_assertions)]
            push_len: query_stack.len(),
        }
    }

    /// Executes a closure within the context of the current active query stacks (mutable).
    #[inline(always)]
    pub(crate) fn with_query_stack_mut<R>(
        &self,
        c: impl UnwindSafe + FnOnce(&mut QueryStack) -> R,
    ) -> R {
        c(&mut self.query_stack.borrow_mut())
    }

    #[inline(always)]
    pub(crate) fn with_query_stack<R>(&self, c: impl UnwindSafe + FnOnce(&QueryStack) -> R) -> R {
        c(&mut self.query_stack.borrow())
    }

    #[inline(always)]
    pub(crate) fn try_with_query_stack<R>(
        &self,
        c: impl UnwindSafe + FnOnce(&QueryStack) -> R,
    ) -> Option<R> {
        self.query_stack
            .try_borrow()
            .ok()
            .as_ref()
            .map(|stack| c(stack))
    }

    /// Returns the index of the active query along with its *current* durability/changed-at
    /// information. As the query continues to execute, naturally, that information may change.
    pub(crate) fn active_query(&self) -> Option<(DatabaseKeyIndex, Stamp)> {
        self.with_query_stack(|stack| {
            stack
                .last()
                .map(|active_query| (active_query.database_key_index, active_query.stamp()))
        })
    }

    /// Add an output to the current query's list of dependencies
    ///
    /// Returns `Err` if not in a query.
    pub(crate) fn accumulate<A: Accumulator>(
        &self,
        index: IngredientIndex,
        value: A,
    ) -> Result<(), ()> {
        self.with_query_stack_mut(|stack| {
            if let Some(top_query) = stack.last_mut() {
                top_query.accumulate(index, value);
                Ok(())
            } else {
                Err(())
            }
        })
    }

    /// Add an output to the current query's list of dependencies
    pub(crate) fn add_output(&self, entity: DatabaseKeyIndex) {
        self.with_query_stack_mut(|stack| {
            if let Some(top_query) = stack.last_mut() {
                top_query.add_output(entity)
            }
        })
    }

    /// Check whether `entity` is an output of the currently active query (if any)
    pub(crate) fn is_output_of_active_query(&self, entity: DatabaseKeyIndex) -> bool {
        self.with_query_stack_mut(|stack| {
            if let Some(top_query) = stack.last_mut() {
                top_query.is_output(entity)
            } else {
                false
            }
        })
    }

    /// Register that currently active query reads the given input
    #[inline(always)]
    pub(crate) fn report_tracked_read(
        &self,
        input: DatabaseKeyIndex,
        durability: Durability,
        changed_at: Revision,
        has_accumulated: bool,
        accumulated_inputs: &AtomicInputAccumulatedValues,
        cycle_heads: &CycleHeads,
    ) {
        debug!(
            "report_tracked_read(input={:?}, durability={:?}, changed_at={:?})",
            input, durability, changed_at
        );
        self.with_query_stack_mut(|stack| {
            if let Some(top_query) = stack.last_mut() {
                top_query.add_read(
                    input,
                    durability,
                    changed_at,
                    has_accumulated,
                    accumulated_inputs,
                    cycle_heads,
                );
            }
        })
    }

    /// Register that currently active query reads the given input
    #[inline(always)]
    pub(crate) fn report_tracked_read_simple(
        &self,
        input: DatabaseKeyIndex,
        durability: Durability,
        changed_at: Revision,
    ) {
        debug!(
            "report_tracked_read(input={:?}, durability={:?}, changed_at={:?})",
            input, durability, changed_at
        );
        self.with_query_stack_mut(|stack| {
            if let Some(top_query) = stack.last_mut() {
                top_query.add_read_simple(input, durability, changed_at);
            }
        })
    }

    /// Register that the current query read an untracked value
    ///
    /// # Parameters
    ///
    /// * `current_revision`, the current revision
    #[inline(always)]
    pub(crate) fn report_untracked_read(&self, current_revision: Revision) {
        self.with_query_stack_mut(|stack| {
            if let Some(top_query) = stack.last_mut() {
                top_query.add_untracked_read(current_revision);
            }
        })
    }

    /// Update the top query on the stack to act as though it read a value
    /// of durability `durability` which changed in `revision`.
    // FIXME: Use or remove this.
    #[allow(dead_code)]
    pub(crate) fn report_synthetic_read(&self, durability: Durability, revision: Revision) {
        self.with_query_stack_mut(|stack| {
            if let Some(top_query) = stack.last_mut() {
                top_query.add_synthetic_read(durability, revision);
            }
        })
    }

    /// Called when the active queries creates an index from the
    /// entity table with the index `entity_index`. Has the following effects:
    ///
    /// * Add a query read on `DatabaseKeyIndex::for_table(entity_index)`
    /// * Identify a unique disambiguator for the hash within the current query,
    ///   adding the hash to the current query's disambiguator table.
    /// * Returns a tuple of:
    ///   * the id of the current query
    ///   * the current dependencies (durability, changed_at) of current query
    ///   * the disambiguator index
    #[track_caller]
    pub(crate) fn disambiguate(&self, key: IdentityHash) -> (Stamp, Disambiguator) {
        self.with_query_stack_mut(|stack| {
            let top_query = stack.last_mut().expect(
                "cannot create a tracked struct disambiguator outside of a tracked function",
            );
            let disambiguator = top_query.disambiguate(key);
            (top_query.stamp(), disambiguator)
        })
    }

    #[track_caller]
    pub(crate) fn tracked_struct_id(&self, identity: &Identity) -> Option<Id> {
        self.with_query_stack(|stack| {
            let top_query = stack
                .last()
                .expect("cannot create a tracked struct ID outside of a tracked function");
            top_query.tracked_struct_ids().get(identity)
        })
    }

    #[track_caller]
    pub(crate) fn store_tracked_struct_id(&self, identity: Identity, id: Id) {
        self.with_query_stack_mut(|stack| {
            let top_query = stack
                .last_mut()
                .expect("cannot store a tracked struct ID outside of a tracked function");
            top_query.tracked_struct_ids_mut().insert(identity, id);
        })
    }

    #[cold]
    pub(crate) fn unwind_cancelled(&self, current_revision: Revision) {
        // Why is this reporting an untracked read? We do not store the query revisions on unwind do we?
        self.report_untracked_read(current_revision);
        Cancelled::PendingWrite.throw();
    }
}

// Okay to implement as `ZalsaLocal`` is !Sync
// - `most_recent_pages` can't observe broken states as we cannot panic such that we enter an
//   inconsistent state
// - neither can `query_stack` as we require the closures accessing it to be `UnwindSafe`
impl std::panic::RefUnwindSafe for ZalsaLocal {}

/// Summarizes "all the inputs that a query used"
/// and "all the outputs it has written to"
#[derive(Debug)]
// #[derive(Clone)] cloning this is expensive, so we don't derive
pub(crate) struct QueryRevisions {
    /// The most revision in which some input changed.
    pub(crate) changed_at: Revision,

    /// Minimum durability of the inputs to this query.
    pub(crate) durability: Durability,

    /// How was this query computed?
    pub(crate) origin: QueryOrigin,

    /// [`InputAccumulatedValues::Empty`] if any input read during the query's execution
    /// has any direct or indirect accumulated values.
    ///
    /// Note that this field could be in `QueryRevisionsExtra` as it is only relevant
    /// for accumulators, but we get it for free anyways due to padding.
    pub(super) accumulated_inputs: AtomicInputAccumulatedValues,

    /// Are the `cycle_heads` verified to not be provisional anymore?
    ///
    /// Note that this field could be in `QueryRevisionsExtra` as it is only
    /// relevant for queries that participate in a cycle, but we get it for
    /// free anyways due to padding.
    pub(super) verified_final: AtomicBool,

    /// Lazily allocated state.
    pub(super) extra: QueryRevisionsExtra,
}

/// Data on `QueryRevisions` that is lazily allocated to save memory
/// in the common case.
///
/// In particular, not all queries create tracked structs, participate
/// in cycles, or create accumulators.
#[derive(Debug, Default)]
pub(crate) struct QueryRevisionsExtra(Option<Box<QueryRevisionsExtraInner>>);

impl QueryRevisionsExtra {
    pub fn new(
        accumulated: AccumulatedMap,
        tracked_struct_ids: IdentityMap,
        cycle_heads: CycleHeads,
    ) -> Self {
        let inner =
            if tracked_struct_ids.is_empty() && cycle_heads.is_empty() && accumulated.is_empty() {
                None
            } else {
                Some(Box::new(QueryRevisionsExtraInner {
                    accumulated,
                    cycle_heads,
                    tracked_struct_ids,
                }))
            };

        Self(inner)
    }
}

#[derive(Debug)]
struct QueryRevisionsExtraInner {
    accumulated: AccumulatedMap,

    /// The ids of tracked structs created by this query.
    ///
    /// This table plays an important role when queries are
    /// re-executed:
    /// * A clone of this field is used as the initial set of
    ///   `TrackedStructId`s for the query on the next execution.
    /// * The query will thus re-use the same ids if it creates
    ///   tracked structs with the same `KeyStruct` as before.
    ///   It may also create new tracked structs.
    /// * One tricky case involves deleted structs. If
    ///   the old revision created a struct S but the new
    ///   revision did not, there will still be a map entry
    ///   for S. This is because queries only ever grow the map
    ///   and they start with the same entries as from the
    ///   previous revision. To handle this, `diff_outputs` compares
    ///   the structs from the old/new revision and retains
    ///   only entries that appeared in the new revision.
<<<<<<< HEAD
    pub(super) tracked_struct_ids: IdentityMap,

    pub(super) accumulated: Option<Box<AccumulatedMap>>,

    /// [`InputAccumulatedValues::Empty`] if any input read during the query's execution
    /// has any direct or indirect accumulated values.
    pub(super) accumulated_inputs: AtomicInputAccumulatedValues,

    /// Are the `cycle_heads` verified to not be provisional anymore?
    pub(super) verified_final: AtomicBool,
    pub(super) iteration: IterationCount,
=======
    tracked_struct_ids: IdentityMap,
>>>>>>> 80fb79e9

    /// This result was computed based on provisional values from
    /// these cycle heads. The "cycle head" is the query responsible
    /// for managing a fixpoint iteration. In a cycle like
    /// `--> A --> B --> C --> A`, the cycle head is query `A`: it is
    /// the query whose value is requested while it is executing,
    /// which must provide the initial provisional value and decide,
    /// after each iteration, whether the cycle has converged or must
    /// iterate again.
    cycle_heads: CycleHeads,
}

#[cfg(not(feature = "shuttle"))]
#[cfg(target_pointer_width = "64")]
<<<<<<< HEAD
const _: [(); std::mem::size_of::<QueryRevisions>()] = [(); std::mem::size_of::<[usize; 10]>()];
=======
const _: [(); std::mem::size_of::<QueryRevisions>()] = [(); std::mem::size_of::<[usize; 4]>()];

#[cfg(not(feature = "shuttle"))]
#[cfg(target_pointer_width = "64")]
const _: [(); std::mem::size_of::<QueryRevisionsExtraInner>()] =
    [(); std::mem::size_of::<[usize; 9]>()];
>>>>>>> 80fb79e9

impl QueryRevisions {
    pub(crate) fn fixpoint_initial(query: DatabaseKeyIndex) -> Self {
        Self {
            changed_at: Revision::start(),
            durability: Durability::MAX,
            origin: QueryOrigin::fixpoint_initial(),
            accumulated_inputs: Default::default(),
            iteration: IterationCount::initial(),
            verified_final: AtomicBool::new(false),
            extra: QueryRevisionsExtra::new(
                AccumulatedMap::default(),
                IdentityMap::default(),
                CycleHeads::initial(query),
            ),
        }
    }

    /// Returns a reference to the `AccumulatedMap` for this query, or `None` if the map is empty.
    pub(crate) fn accumulated(&self) -> Option<&AccumulatedMap> {
        self.extra
            .0
            .as_ref()
            .map(|extra| &extra.accumulated)
            .filter(|map| !map.is_empty())
    }

    /// Returns a reference to the `CycleHeads` for this query.
    pub(crate) fn cycle_heads(&self) -> &CycleHeads {
        match &self.extra.0 {
            Some(extra) => &extra.cycle_heads,
            None => empty_cycle_heads(),
        }
    }

    /// Returns a mutable reference to the `CycleHeads` for this query, or `None` if the list is empty.
    pub(crate) fn cycle_heads_mut(&mut self) -> Option<&mut CycleHeads> {
        self.extra
            .0
            .as_mut()
            .map(|extra| &mut extra.cycle_heads)
            .filter(|cycle_heads| !cycle_heads.is_empty())
    }

    /// Sets the `CycleHeads` for this query.
    pub(crate) fn set_cycle_heads(&mut self, cycle_heads: CycleHeads) {
        match &mut self.extra.0 {
            Some(extra) => extra.cycle_heads = cycle_heads,
            None => {
                self.extra = QueryRevisionsExtra::new(
                    AccumulatedMap::default(),
                    IdentityMap::default(),
                    cycle_heads,
                );
            }
        };
    }

    /// Returns a reference to the `IdentityMap` for this query, or `None` if the map is empty.
    pub fn tracked_struct_ids(&self) -> Option<&IdentityMap> {
        self.extra
            .0
            .as_ref()
            .map(|extra| &extra.tracked_struct_ids)
            .filter(|tracked_struct_ids| !tracked_struct_ids.is_empty())
    }

    /// Returns a mutable reference to the `IdentityMap` for this query, or `None` if the map is empty.
    pub fn tracked_struct_ids_mut(&mut self) -> Option<&mut IdentityMap> {
        self.extra
            .0
            .as_mut()
            .map(|extra| &mut extra.tracked_struct_ids)
            .filter(|tracked_struct_ids| !tracked_struct_ids.is_empty())
    }
}

/// Tracks the way that a memoized value for a query was created.
///
/// This is a read-only reference to a `PackedQueryOrigin`.
#[derive(Debug, Clone)]
pub enum QueryOriginRef<'a> {
    /// The value was assigned as the output of another query (e.g., using `specify`).
    /// The `DatabaseKeyIndex` is the identity of the assigning query.
    Assigned(DatabaseKeyIndex),

    /// The value was derived by executing a function
    /// and we were able to track ALL of that function's inputs.
    /// Those inputs are described in [`QueryEdges`].
    Derived(&'a [QueryEdge]),

    /// The value was derived by executing a function
    /// but that function also reported that it read untracked inputs.
    /// The [`QueryEdges`] argument contains a listing of all the inputs we saw
    /// (but we know there were more).
    DerivedUntracked(&'a [QueryEdge]),

    /// The value is an initial provisional value for a query that supports fixpoint iteration.
    FixpointInitial,
}

impl<'a> QueryOriginRef<'a> {
    /// Indices for queries *read* by this query
    pub(crate) fn inputs(&self) -> impl DoubleEndedIterator<Item = DatabaseKeyIndex> + '_ {
        let opt_edges = match self {
            QueryOriginRef::Derived(edges) | QueryOriginRef::DerivedUntracked(edges) => Some(edges),
            QueryOriginRef::Assigned(_) | QueryOriginRef::FixpointInitial => None,
        };
        opt_edges.into_iter().flat_map(|edges| input_edges(edges))
    }

    /// Indices for queries *written* by this query (if any)
    pub(crate) fn outputs(&self) -> impl DoubleEndedIterator<Item = DatabaseKeyIndex> + '_ {
        let opt_edges = match self {
            QueryOriginRef::Derived(edges) | QueryOriginRef::DerivedUntracked(edges) => Some(edges),
            QueryOriginRef::Assigned(_) | QueryOriginRef::FixpointInitial => None,
        };
        opt_edges.into_iter().flat_map(|edges| output_edges(edges))
    }

    pub(crate) fn edges(&self) -> &'a [QueryEdge] {
        let opt_edges = match self {
            QueryOriginRef::Derived(edges) | QueryOriginRef::DerivedUntracked(edges) => Some(edges),
            QueryOriginRef::Assigned(_) | QueryOriginRef::FixpointInitial => None,
        };

        opt_edges.copied().unwrap_or_default()
    }
}

#[derive(Clone, Copy)]
enum QueryOriginKind {
    /// The value was assigned as the output of another query.
    ///
    /// This can, for example, can occur when `specify` is used.
    Assigned,

    /// The value was derived by executing a function
    /// _and_ Salsa was able to track all of said function's inputs.
    Derived,

    /// The value was derived by executing a function
    /// but that function also reported that it read untracked inputs.
    DerivedUntracked,

    /// An initial provisional value.
    ///
    /// This will occur occur in queries that support fixpoint iteration.
    FixpointInitial,
}

/// Tracks how a memoized value for a given query was created.
///
/// This type is a manual enum packed to 13 bytes to reduce the size of `QueryRevisions`.
#[repr(Rust, packed)]
pub struct QueryOrigin {
    /// The tag of this enum.
    ///
    /// Note that this tag only requires two bits and could likely be packed into
    /// some other field. However, we get this byte for free thanks to alignment.
    kind: QueryOriginKind,

    /// The data portion of this enum.
    data: QueryOriginData,

    /// The metadata of this enum.
    ///
    /// For `QueryOriginKind::Derived` and `QueryOriginKind::DerivedUntracked`, this
    /// is the length of the `input_outputs` allocation.
    ///
    /// For `QueryOriginKind::Assigned`, this is the `IngredientIndex` of assigning query.
    /// Combined with the `Id` data, this forms a complete `DatabaseKeyIndex`.
    ///
    /// For `QueryOriginKind::FixpointInitial`, this field is zero.
    metadata: u32,
}

/// The data portion of `PackedQueryOrigin`.
union QueryOriginData {
    /// Query edges for `QueryOriginKind::Derived` or `QueryOriginKind::DerivedUntracked`.
    ///
    /// The query edges are between a memoized value and other queries in the dependency graph,
    /// including both dependency edges (e.g., when creating the memoized value for Q0
    /// executed another function Q1) and output edges (e.g., when Q0 specified the value
    /// for another query Q2).
    ///
    /// Note that we always track input dependencies even when there are untracked reads.
    /// Untracked reads mean that Salsa can't verify values, so the list of inputs is unused.
    /// However, Salsa still uses these edges to find the transitive inputs to an accumulator.
    ///
    /// You can access the input/output list via the methods [`inputs`] and [`outputs`] respectively.
    ///
    /// Important:
    ///
    /// * The inputs must be in **execution order** for the red-green algorithm to work.
    input_outputs: NonNull<QueryEdge>,

    /// The identity of the assigning query for `QueryOriginKind::Assigned`.
    index: Id,

    /// `QueryOriginKind::FixpointInitial` holds no data.
    empty: (),
}

/// SAFETY: The `input_outputs` pointer is owned and not accessed or shared concurrently.
unsafe impl Send for QueryOriginData {}
/// SAFETY: Same as above.
unsafe impl Sync for QueryOriginData {}

impl QueryOrigin {
    /// Create a query origin of type `QueryOriginKind::FixpointInitial`.
    pub fn fixpoint_initial() -> QueryOrigin {
        QueryOrigin {
            kind: QueryOriginKind::FixpointInitial,
            metadata: 0,
            data: QueryOriginData { empty: () },
        }
    }

    /// Create a query origin of type `QueryOriginKind::Derived`, with the given edges.
    pub fn derived(input_outputs: impl IntoIterator<Item = QueryEdge>) -> QueryOrigin {
        let input_outputs = input_outputs.into_iter().collect::<Box<[_]>>();

        // Exceeding `u32::MAX` query edges should never happen in real-world usage.
        let length = u32::try_from(input_outputs.len())
            .expect("exceeded more than `u32::MAX` query edges; this should never happen.");

        // SAFETY: `Box::into_raw` returns a non-null pointer.
        let input_outputs =
            unsafe { NonNull::new_unchecked(Box::into_raw(input_outputs).cast::<QueryEdge>()) };

        QueryOrigin {
            kind: QueryOriginKind::Derived,
            metadata: length,
            data: QueryOriginData { input_outputs },
        }
    }

    /// Create a query origin of type `QueryOriginKind::DerivedUntracked`, with the given edges.
    pub fn derived_untracked(input_outputs: impl IntoIterator<Item = QueryEdge>) -> QueryOrigin {
        let mut origin = QueryOrigin::derived(input_outputs);
        origin.kind = QueryOriginKind::DerivedUntracked;
        origin
    }

    /// Create a query origin of type `QueryOriginKind::Assigned`, with the given key.
    pub fn assigned(key: DatabaseKeyIndex) -> QueryOrigin {
        QueryOrigin {
            kind: QueryOriginKind::Assigned,
            metadata: key.ingredient_index().as_u32(),
            data: QueryOriginData {
                index: key.key_index(),
            },
        }
    }

    /// Return a read-only reference to this query origin.
    pub fn as_ref(&self) -> QueryOriginRef<'_> {
        match self.kind {
            QueryOriginKind::Assigned => {
                // SAFETY: `data.index` is initialized when the tag is `QueryOriginKind::Assigned`.
                let index = unsafe { self.data.index };
                let ingredient_index = IngredientIndex::from(self.metadata as usize);
                QueryOriginRef::Assigned(DatabaseKeyIndex::new(ingredient_index, index))
            }

            QueryOriginKind::Derived => {
                // SAFETY: `data.input_outputs` is initialized when the tag is `QueryOriginKind::Derived`.
                let input_outputs = unsafe { self.data.input_outputs };
                let length = self.metadata as usize;

                // SAFETY: `input_outputs` and `self.metadata` form a valid slice when the
                // tag is `QueryOriginKind::Derived`.
                let input_outputs =
                    unsafe { std::slice::from_raw_parts(input_outputs.as_ptr(), length) };

                QueryOriginRef::Derived(input_outputs)
            }

            QueryOriginKind::DerivedUntracked => {
                // SAFETY: `data.input_outputs` is initialized when the tag is `QueryOriginKind::DerivedUntracked`.
                let input_outputs = unsafe { self.data.input_outputs };
                let length = self.metadata as usize;

                // SAFETY: `input_outputs` and `self.metadata` form a valid slice when the
                // tag is `QueryOriginKind::DerivedUntracked`.
                let input_outputs =
                    unsafe { std::slice::from_raw_parts(input_outputs.as_ptr(), length) };

                QueryOriginRef::DerivedUntracked(input_outputs)
            }

            QueryOriginKind::FixpointInitial => QueryOriginRef::FixpointInitial,
        }
    }
}

impl Drop for QueryOrigin {
    fn drop(&mut self) {
        match self.kind {
            QueryOriginKind::Derived | QueryOriginKind::DerivedUntracked => {
                // SAFETY: `data.input_outputs` is initialized when the tag is `QueryOriginKind::Derived`
                // or `QueryOriginKind::DerivedUntracked`.
                let input_outputs = unsafe { self.data.input_outputs };
                let length = self.metadata as usize;

                // SAFETY: `input_outputs` and `self.metadata` form a valid slice when the
                // tag is `QueryOriginKind::DerivedUntracked` or `QueryOriginKind::DerivedUntracked`,
                // and we have `&mut self`.
                let _input_outputs: Box<[QueryEdge]> = unsafe {
                    Box::from_raw(ptr::slice_from_raw_parts_mut(
                        input_outputs.as_ptr(),
                        length,
                    ))
                };
            }

            // The data stored for this variants is `Copy`.
            QueryOriginKind::FixpointInitial | QueryOriginKind::Assigned => {}
        }
    }
}

impl std::fmt::Debug for QueryOrigin {
    fn fmt(&self, f: &mut std::fmt::Formatter<'_>) -> std::fmt::Result {
        self.as_ref().fmt(f)
    }
}

/// An input or output query edge.
///
/// This type is a packed version of `QueryEdgeKind`, tagging the `IngredientIndex`
/// in `key` with a discriminator for the input and output variants without increasing
/// the size of the type. Notably, this type is 12 bytes as opposed to the 16 byte
/// `QueryEdgeKind`, which is meaningful as inputs and outputs are stored contiguously.
#[derive(Copy, Clone, PartialEq, Eq, Hash)]
pub struct QueryEdge {
    key: DatabaseKeyIndex,
}

impl QueryEdge {
    /// Create an input query edge with the given index.
    pub fn input(key: DatabaseKeyIndex) -> QueryEdge {
        Self { key }
    }

    /// Create an output query edge with the given index.
    pub fn output(key: DatabaseKeyIndex) -> QueryEdge {
        let ingredient_index = key.ingredient_index().with_tag(true);

        Self {
            key: DatabaseKeyIndex::new(ingredient_index, key.key_index()),
        }
    }

    /// Returns the kind of this query edge.
    pub fn kind(self) -> QueryEdgeKind {
        // Clear the tag to restore the original index.
        let untagged = DatabaseKeyIndex::new(
            self.key.ingredient_index().with_tag(false),
            self.key.key_index(),
        );

        if self.key.ingredient_index().tag() {
            QueryEdgeKind::Output(untagged)
        } else {
            QueryEdgeKind::Input(untagged)
        }
    }
}

impl std::fmt::Debug for QueryEdge {
    fn fmt(&self, f: &mut std::fmt::Formatter<'_>) -> std::fmt::Result {
        self.kind().fmt(f)
    }
}

#[derive(Copy, Clone, Debug, PartialEq, Eq, Hash)]
pub enum QueryEdgeKind {
    Input(DatabaseKeyIndex),
    Output(DatabaseKeyIndex),
}

/// Returns the (tracked) inputs that were executed in computing this memoized value.
///
/// These will always be in execution order.
pub(crate) fn input_edges(
    input_outputs: &[QueryEdge],
) -> impl DoubleEndedIterator<Item = DatabaseKeyIndex> + '_ {
    input_outputs.iter().filter_map(|&edge| match edge.kind() {
        QueryEdgeKind::Input(dependency_index) => Some(dependency_index),
        QueryEdgeKind::Output(_) => None,
    })
}

/// Returns the (tracked) outputs that were executed in computing this memoized value.
///
/// These will always be in execution order.
pub(crate) fn output_edges(
    input_outputs: &[QueryEdge],
) -> impl DoubleEndedIterator<Item = DatabaseKeyIndex> + '_ {
    input_outputs.iter().filter_map(|&edge| match edge.kind() {
        QueryEdgeKind::Output(dependency_index) => Some(dependency_index),
        QueryEdgeKind::Input(_) => None,
    })
}

/// When a query is pushed onto the `active_query` stack, this guard
/// is returned to represent its slot. The guard can be used to pop
/// the query from the stack -- in the case of unwinding, the guard's
/// destructor will also remove the query.
pub(crate) struct ActiveQueryGuard<'me> {
    local_state: &'me ZalsaLocal,
    #[cfg(debug_assertions)]
    push_len: usize,
    pub(crate) database_key_index: DatabaseKeyIndex,
}

impl ActiveQueryGuard<'_> {
    /// Initialize the tracked struct ids with the values from the prior execution.
    pub(crate) fn seed_tracked_struct_ids(&self, tracked_struct_ids: &IdentityMap) {
        self.local_state.with_query_stack_mut(|stack| {
            #[cfg(debug_assertions)]
            assert_eq!(stack.len(), self.push_len);
            let frame = stack.last_mut().unwrap();
            assert!(frame.tracked_struct_ids().is_empty());
            frame
                .tracked_struct_ids_mut()
                .clone_from(tracked_struct_ids);
        })
    }

    /// Append the given `outputs` to the query's output list.
    pub(crate) fn seed_iteration(&self, previous: &QueryRevisions) {
        let durability = previous.durability;
        let changed_at = previous.changed_at;
        let edges = previous.origin.as_ref().edges();
        let untracked_read = matches!(
            previous.origin.as_ref(),
            QueryOriginRef::DerivedUntracked(_)
        );

        self.local_state.with_query_stack_mut(|stack| {
            #[cfg(debug_assertions)]
            assert_eq!(stack.len(), self.push_len);
            let frame = stack.last_mut().unwrap();
            frame.seed_iteration(durability, changed_at, edges, untracked_read);
        })
    }

    /// Invoked when the query has successfully completed execution.
    fn complete(self) -> QueryRevisions {
        let query = self.local_state.with_query_stack_mut(|stack| {
            stack.pop_into_revisions(
                self.database_key_index,
                #[cfg(debug_assertions)]
                self.push_len,
            )
        });
        std::mem::forget(self);
        query
    }

    /// Pops an active query from the stack. Returns the [`QueryRevisions`]
    /// which summarizes the other queries that were accessed during this
    /// query's execution.
    #[inline]
    pub(crate) fn pop(self) -> QueryRevisions {
        self.complete()
    }
}

impl Drop for ActiveQueryGuard<'_> {
    fn drop(&mut self) {
        self.local_state.with_query_stack_mut(|stack| {
            stack.pop(
                self.database_key_index,
                #[cfg(debug_assertions)]
                self.push_len,
            );
        });
    }
}<|MERGE_RESOLUTION|>--- conflicted
+++ resolved
@@ -7,11 +7,7 @@
 
 use crate::accumulator::accumulated_map::{AccumulatedMap, AtomicInputAccumulatedValues};
 use crate::active_query::QueryStack;
-<<<<<<< HEAD
-use crate::cycle::{CycleHeads, IterationCount};
-=======
-use crate::cycle::{empty_cycle_heads, CycleHeads};
->>>>>>> 80fb79e9
+use crate::cycle::{empty_cycle_heads, CycleHeads, IterationCount};
 use crate::durability::Durability;
 use crate::key::DatabaseKeyIndex;
 use crate::runtime::Stamp;
@@ -363,17 +359,22 @@
         accumulated: AccumulatedMap,
         tracked_struct_ids: IdentityMap,
         cycle_heads: CycleHeads,
+        iteration: IterationCount,
     ) -> Self {
-        let inner =
-            if tracked_struct_ids.is_empty() && cycle_heads.is_empty() && accumulated.is_empty() {
-                None
-            } else {
-                Some(Box::new(QueryRevisionsExtraInner {
-                    accumulated,
-                    cycle_heads,
-                    tracked_struct_ids,
-                }))
-            };
+        let inner = if tracked_struct_ids.is_empty()
+            && cycle_heads.is_empty()
+            && accumulated.is_empty()
+            && iteration.is_initial()
+        {
+            None
+        } else {
+            Some(Box::new(QueryRevisionsExtraInner {
+                accumulated,
+                cycle_heads,
+                tracked_struct_ids,
+                iteration,
+            }))
+        };
 
         Self(inner)
     }
@@ -400,21 +401,7 @@
     ///   previous revision. To handle this, `diff_outputs` compares
     ///   the structs from the old/new revision and retains
     ///   only entries that appeared in the new revision.
-<<<<<<< HEAD
-    pub(super) tracked_struct_ids: IdentityMap,
-
-    pub(super) accumulated: Option<Box<AccumulatedMap>>,
-
-    /// [`InputAccumulatedValues::Empty`] if any input read during the query's execution
-    /// has any direct or indirect accumulated values.
-    pub(super) accumulated_inputs: AtomicInputAccumulatedValues,
-
-    /// Are the `cycle_heads` verified to not be provisional anymore?
-    pub(super) verified_final: AtomicBool,
-    pub(super) iteration: IterationCount,
-=======
     tracked_struct_ids: IdentityMap,
->>>>>>> 80fb79e9
 
     /// This result was computed based on provisional values from
     /// these cycle heads. The "cycle head" is the query responsible
@@ -425,20 +412,18 @@
     /// after each iteration, whether the cycle has converged or must
     /// iterate again.
     cycle_heads: CycleHeads,
+
+    iteration: IterationCount,
 }
 
 #[cfg(not(feature = "shuttle"))]
 #[cfg(target_pointer_width = "64")]
-<<<<<<< HEAD
-const _: [(); std::mem::size_of::<QueryRevisions>()] = [(); std::mem::size_of::<[usize; 10]>()];
-=======
 const _: [(); std::mem::size_of::<QueryRevisions>()] = [(); std::mem::size_of::<[usize; 4]>()];
 
 #[cfg(not(feature = "shuttle"))]
 #[cfg(target_pointer_width = "64")]
 const _: [(); std::mem::size_of::<QueryRevisionsExtraInner>()] =
-    [(); std::mem::size_of::<[usize; 9]>()];
->>>>>>> 80fb79e9
+    [(); std::mem::size_of::<[usize; 10]>()];
 
 impl QueryRevisions {
     pub(crate) fn fixpoint_initial(query: DatabaseKeyIndex) -> Self {
@@ -447,12 +432,12 @@
             durability: Durability::MAX,
             origin: QueryOrigin::fixpoint_initial(),
             accumulated_inputs: Default::default(),
-            iteration: IterationCount::initial(),
             verified_final: AtomicBool::new(false),
             extra: QueryRevisionsExtra::new(
                 AccumulatedMap::default(),
                 IdentityMap::default(),
                 CycleHeads::initial(query),
+                IterationCount::initial(),
             ),
         }
     }
@@ -492,9 +477,24 @@
                     AccumulatedMap::default(),
                     IdentityMap::default(),
                     cycle_heads,
+                    IterationCount::default(),
                 );
             }
         };
+    }
+
+    pub(crate) const fn iteration(&self) -> IterationCount {
+        match &self.extra.0 {
+            Some(extra) => extra.iteration,
+            None => IterationCount::initial(),
+        }
+    }
+
+    /// Updates the iteration count if this query has any cycle heads. Otherwise it's a no-op.
+    pub(crate) const fn update_iteration_count(&mut self, iteration_count: IterationCount) {
+        if let Some(extra) = &mut self.extra.0 {
+            extra.iteration = iteration_count
+        }
     }
 
     /// Returns a reference to the `IdentityMap` for this query, or `None` if the map is empty.
