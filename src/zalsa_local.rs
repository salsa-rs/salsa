--- conflicted
+++ resolved
@@ -362,7 +362,6 @@
 
     /// The ids of tracked structs created by this query.
     /// This is used to seed the next round if the query is
-<<<<<<< HEAD
     /// re-executed. This ensures that tracked structs
     /// have the same id across revisions.
     ///
@@ -370,12 +369,8 @@
     /// in a previous revision but no longer exist
     /// in the new revision.
     pub(super) tracked_struct_ids: FxHashMap<KeyStruct, DatabaseKeyIndex>,
-=======
-    /// re-executed.
-    pub(super) tracked_struct_ids: FxHashMap<KeyStruct, Id>,
 
     pub(super) accumulated: AccumulatedMap,
->>>>>>> 198c43fb
 }
 
 impl QueryRevisions {
